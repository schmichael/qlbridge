--- conflicted
+++ resolved
@@ -70,7 +70,7 @@
 		return nil, err
 	}
 
-	//u.Infof("cur? %v", m.Cur())
+	//u.Debugf("cur? %v", m.Cur())
 	// select @@myvar limit 1
 	if m.Cur().T == lex.TokenLimit {
 		if err := m.parseLimit(req); err != nil {
@@ -89,13 +89,13 @@
 	}
 
 	// FROM
-	u.Debugf("token:  %v", m.Cur())
+	//u.Debugf("token:  %v", m.Cur())
 	if errreq := m.parseTableReference(req); errreq != nil {
 		return nil, errreq
 	}
 
 	// WHERE
-	u.Infof("where? %v", m.Cur())
+	//u.Debugf("where? %v", m.Cur())
 	if errreq := m.parseWhere(req); errreq != nil {
 		return nil, errreq
 	}
@@ -190,7 +190,7 @@
 	} else {
 		// table name
 		m.Next()
-		u.Debugf("found table?  %v", m.Cur())
+		//u.Debugf("found table?  %v", m.Cur())
 		switch m.Cur().T {
 		case lex.TokenTable:
 			req.Table = m.Cur().V
@@ -357,13 +357,9 @@
 		case lex.TokenUdfExpr:
 			// we have a udf/functional expression column
 			//u.Infof("udf: %v", m.Cur().V)
-<<<<<<< HEAD
-			col = &Column{As: "", Tree: NewTree(m.SqlTokenPager)}
-=======
 			//col = &Column{As: m.Cur().V, Tree: NewTree(m.SqlTokenPager)}
 			col = NewColumn(m.Cur())
 			col.Tree = NewTree(m.SqlTokenPager)
->>>>>>> 68b9b19b
 			m.parseNode(col.Tree)
 
 			col.SourceField = findIdentityField(col.Tree.Root)
@@ -523,7 +519,7 @@
 
 func (m *Sqlbridge) parseTableReference(req *SqlSelect) error {
 
-	u.Debugf("parseTableReference cur %v", m.Cur())
+	//u.Debugf("parseTableReference cur %v", m.Cur())
 
 	if m.Cur().T != lex.TokenFrom {
 		return fmt.Errorf("expected From but got: %v", m.Cur())
@@ -533,7 +529,7 @@
 	req.From = append(req.From, &src)
 
 	m.Next() // page forward off of From
-	u.Debugf("found from?  %v", m.Cur())
+	//u.Debugf("found from?  %v", m.Cur())
 
 	if m.Cur().T == lex.TokenLeftParenthesis {
 		// SELECT * FROM (SELECT 1, 2, 3) AS t1;
@@ -561,14 +557,14 @@
 		src.Name = m.Cur().V
 		m.Next()
 		// Since we found name, we can alias but not join?
-		u.Infof("found name: %v", src.Name)
+		//u.Debugf("found name: %v", src.Name)
 	}
 
 	if m.Cur().T == lex.TokenAs {
 		m.Next() // Skip over As, we don't need it
 		src.Alias = m.Cur().V
 		m.Next()
-		u.Infof("found table alias: %v AS %v", src.Name, src.Alias)
+		//u.Debugf("found table alias: %v AS %v", src.Name, src.Alias)
 		// select u.name, order.date FROM user AS u INNER JOIN ....
 	}
 
@@ -577,7 +573,7 @@
 		// ok, continue
 	default:
 		// done, lets bail
-		u.Infof("done w table refs")
+		//u.Debugf("done w table refs")
 		return nil
 	}
 
@@ -597,11 +593,11 @@
 		joinSrc.JoinType = m.Cur().T
 		m.Next()
 	}
-	u.Infof("cur: %v", m.Cur())
+	//u.Debugf("cur: %v", m.Cur())
 	if m.Cur().T == lex.TokenJoin {
 		m.Next() // Skip over join, we don't need it
 	}
-	u.Infof("cur: %v", m.Cur())
+	//u.Debugf("cur: %v", m.Cur())
 	// think its possible to have join sub-query/anonymous table here?
 	// ie   select ... FROM x JOIN (select a,b,c FROM mytable) AS y ON x.a = y.a
 	if m.Cur().T != lex.TokenIdentity && m.Cur().T != lex.TokenValue {
@@ -610,17 +606,17 @@
 	}
 	joinSrc.Name = m.Cur().V
 	m.Next()
-	u.Infof("found join name: %v", joinSrc.Name)
+	//u.Debugf("found join name: %v", joinSrc.Name)
 
 	if m.Cur().T == lex.TokenAs {
 		m.Next() // Skip over As, we don't need it
 		joinSrc.Alias = m.Cur().V
 		m.Next()
-		u.Infof("found table alias: %v AS %v", joinSrc.Name, joinSrc.Alias)
+		//u.Debugf("found table alias: %v AS %v", joinSrc.Name, joinSrc.Alias)
 		// select u.name, order.date FROM user AS u INNER JOIN ....
 	}
 
-	u.Infof("cur: %v", m.Cur())
+	//u.Debugf("cur: %v", m.Cur())
 	if m.Cur().T == lex.TokenOn {
 		joinSrc.Op = m.Cur().T
 		m.Next()
@@ -680,12 +676,11 @@
 
 	*/
 	m.Next() // Consume the Where
-	u.Infof("cur: %v peek=%v", m.Cur(), m.Peek())
+	//u.Debugf("cur: %v peek=%v", m.Cur(), m.Peek())
 
 	where := SqlWhere{}
 	req.Where = &where
-	identityTok := m.Next()
-	u.Infof("identity: %v", identityTok)
+	m.Next()
 	// Check for SubSelect
 	//    SELECT name, user_id from user where user_id IN (select user_id from orders where ...)
 	//    SELECT * FROM t1 WHERE column1 = (SELECT column1 FROM t2);
@@ -696,17 +691,17 @@
 		// How do we consume the user_id IN (   ???
 		// we possibly need some type of "Deferred Binary"?  Where the arg is added in later?
 		// Or use context for that?
-		u.Infof("op? %v", m.Cur())
+		//u.Debugf("op? %v", m.Cur())
 		opToken := m.Cur().T
 		m.Next() // consume IN/=
-		u.Infof("cur: %v", m.Cur())
+		//u.Debugf("cur: %v", m.Cur())
 		if m.Cur().T != lex.TokenLeftParenthesis {
 			m.Backup()
 			m.Backup()
 			break // break out of switch?
 		}
 		m.Next() // consume (
-		u.Infof("cur: %v", m.Cur())
+		//u.Debugf("cur: %v", m.Cur())
 		if m.Cur().T != lex.TokenSelect {
 			m.Backup()
 			m.Backup()
@@ -720,7 +715,7 @@
 		// lex.TokenBetween, lex.TokenLike:
 		m.Backup()
 	}
-	u.Infof("doing Where: %v %v", m.Cur(), m.Peek())
+	//u.Debugf("doing Where: %v %v", m.Cur(), m.Peek())
 	tree := NewTree(m.SqlTokenPager)
 	m.parseNode(tree)
 	where.Expr = tree.Root
